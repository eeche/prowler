--- conflicted
+++ resolved
@@ -41,76 +41,31 @@
               CONDITION_HAS_PRIVATE_IP=$(echo "${condition_ip}" | grep -E '^(192\.168|10\.|172\.1[6789]\.|172\.2[0-9]\.|172\.3[01]\.)')
               if [[ $CONDITION_HAS_PRIVATE_IP ]];then
                 CONDITION_HAS_PRIVATE_IP_ARRAY+=($condition_ip)
-<<<<<<< HEAD
               fi
-              CONDITION_HAS_PUBLIC_IP=$(echo $condition_ip | grep -vE '^(192\.168|10\.|172\.1[6789]\.|172\.2[0-9]\.|172\.3[01]\.|0\.0\.0\.0|\*)')
-              if [[ $CONDITION_HAS_PUBLIC_IP ]];then
-                CONDITION_HAS_PUBLIC_IP_ARRAY+=($condition_ip)
-              fi
-              CONDITION_HAS_ZERO_NET=$(echo $condition_ip | grep -E '^(0\.0\.0\.0|\*)')
-              CONDITION_HAS_STAR=$(echo $condition_ip | grep -E '^\*')
-            done
-=======
-              fi 
               CONDITION_HAS_PUBLIC_IP=$(echo "${condition_ip}" | grep -vE '^(192\.168|10\.|172\.1[6789]\.|172\.2[0-9]\.|172\.3[01]\.|0\.0\.0\.0|\*)')
               if [[ $CONDITION_HAS_PUBLIC_IP ]];then
                 CONDITION_HAS_PUBLIC_IP_ARRAY+=($condition_ip)
               fi
               CONDITION_HAS_ZERO_NET=$(echo "${condition_ip}" | grep -E '^(0\.0\.0\.0)')
               CONDITION_HAS_STAR=$(echo "${condition_ip}" | grep -E '^\*')
-            done 
->>>>>>> 8f83da98
+            done
             CHECK_ES_DOMAIN_POLICY_CONDITION_PRIVATE_IP=${CONDITION_HAS_PRIVATE_IP_ARRAY[@]}
             CHECK_ES_DOMAIN_POLICY_CONDITION_PUBLIC_IP=${CONDITION_HAS_PUBLIC_IP_ARRAY[@]}
             CHECK_ES_DOMAIN_POLICY_CONDITION_ZERO=$CONDITION_HAS_ZERO_NET
             CHECK_ES_DOMAIN_POLICY_CONDITION_STAR=$CONDITION_HAS_STAR
           fi
           if [[ $CHECK_ES_DOMAIN_POLICY_OPEN || $CHECK_ES_DOMAIN_POLICY_CONDITION_ZERO || $CHECK_ES_DOMAIN_POLICY_CONDITION_STAR || ${CHECK_ES_DOMAIN_POLICY_CONDITION_PUBLIC_IP[@]} ]];then
-<<<<<<< HEAD
-            #Prowler will check to read indices or kibaba status if no conditions, condition IP is *, 0.0.0.0/0, 0.0.0.0/8 or any public IP.
-            if [[ $TEST_ES_AUTHENTICATION ]];then
-              # check for REST API on port 443
-              CHECH_ES_HTTPS=$(curl -m 2 -s -w "%{http_code}" -o /dev/null -X GET "https://$ES_DOMAIN_ENDPOINT/_cat/indices")
-              httpStatus $CHECH_ES_HTTPS
-              if [[ $CHECH_ES_HTTPS -eq "200" ]];then
-                textFail "$regx: Amazon ES domain $domain policy allows Anonymous access and ES service endpoint $ES_DOMAIN_ENDPOINT responded $SERVER_RESPONSE" "$regx"
-              else
-                textInfo "$regx: Amazon ES domain $domain policy allows Anonymous access but ES service endpoint $ES_DOMAIN_ENDPOINT responded $SERVER_RESPONSE" "$regx"
-              fi
-              # check for Kibana on port 443
-              CHECH_KIBANA_HTTPS=$(curl -m 2 -s -w "%{http_code}" -o /dev/null -X GET "https://$ES_DOMAIN_ENDPOINT/_plugin/kibana/api/status")
-              httpStatus $CHECH_KIBANA_HTTPS
-              if [[ $CHECH_KIBANA_HTTPS -eq "200" ]];then
-                textFail "$regx: Amazon ES domain $domain policy allows Anonymous access and Kibana service endpoint $ES_DOMAIN_ENDPOINT responded $SERVER_RESPONSE" "$regx"
-              else
-                textInfo "$regx: Amazon ES domain $domain policy allows Anonymous access but Kibana service endpoint $ES_DOMAIN_ENDPOINT responded $SERVER_RESPONSE" "$regx"
-              fi
-            else
-              if [[ $CHECK_ES_DOMAIN_POLICY_OPEN ]];then
-                textFail "$regx: Amazon ES domain $domain policy allows access (Principal: \"*\") AUTH NOT TESTED" "$regx"
-              fi
-              if [[ $CHECK_ES_DOMAIN_POLICY_HAS_CONDITION && $CHECK_ES_DOMAIN_POLICY_CONDITION_ZERO ]];then
-                textFail "$regx: Amazon ES domain $domain policy allows access (Principal: \"*\" and network 0.0.0.0) AUTH NOT TESTED" "$regx"
-              fi
-              if [[ $CHECK_ES_DOMAIN_POLICY_HAS_CONDITION && $CHECK_ES_DOMAIN_POLICY_CONDITION_STAR ]];then
-                textFail "$regx: Amazon ES domain $domain policy allows access (Principal: \"*\" and network \"*\") AUTH NOT TESTED" "$regx"
-              fi
-              if [[ $CHECK_ES_DOMAIN_POLICY_HAS_CONDITION && ${CHECK_ES_DOMAIN_POLICY_CONDITION_PUBLIC_IP[@]} ]];then
-                textFail "$regx: Amazon ES domain $domain policy allows access (Principal: \"*\" and Public IP or Network $(echo ${CONDITION_HAS_PUBLIC_IP_ARRAY[@]})) AUTH NOT TESTED" "$regx"
-              fi
-=======
-            if [[ $CHECK_ES_DOMAIN_POLICY_OPEN ]];then 
+            if [[ $CHECK_ES_DOMAIN_POLICY_OPEN ]];then
               textFail "$regx: Amazon ES domain $domain policy allows access (Principal: \"*\") - use extra788 to test AUTH" "$regx"
-            fi 
-            if [[ $CHECK_ES_DOMAIN_POLICY_HAS_CONDITION && $CHECK_ES_DOMAIN_POLICY_CONDITION_ZERO ]];then 
+            fi
+            if [[ $CHECK_ES_DOMAIN_POLICY_HAS_CONDITION && $CHECK_ES_DOMAIN_POLICY_CONDITION_ZERO ]];then
               textFail "$regx: Amazon ES domain $domain policy allows access (Principal: \"*\" and network 0.0.0.0) - use extra788 to test AUTH" "$regx"
-            fi 
-            if [[ $CHECK_ES_DOMAIN_POLICY_HAS_CONDITION && $CHECK_ES_DOMAIN_POLICY_CONDITION_STAR ]];then 
+            fi
+            if [[ $CHECK_ES_DOMAIN_POLICY_HAS_CONDITION && $CHECK_ES_DOMAIN_POLICY_CONDITION_STAR ]];then
               textFail "$regx: Amazon ES domain $domain policy allows access (Principal: \"*\" and network \"*\") - use extra788 to test AUTH" "$regx"
             fi
-            if [[ $CHECK_ES_DOMAIN_POLICY_HAS_CONDITION && ${CHECK_ES_DOMAIN_POLICY_CONDITION_PUBLIC_IP[@]} ]];then 
+            if [[ $CHECK_ES_DOMAIN_POLICY_HAS_CONDITION && ${CHECK_ES_DOMAIN_POLICY_CONDITION_PUBLIC_IP[@]} ]];then
               textFail "$regx: Amazon ES domain $domain policy allows access (Principal: \"*\" and Public IP or Network $(echo ${CONDITION_HAS_PUBLIC_IP_ARRAY[@]})) - use extra788 to test AUTH" "$regx"
->>>>>>> 8f83da98
             fi
           else
             if [[ $CHECK_ES_DOMAIN_POLICY_HAS_CONDITION && ${CHECK_ES_DOMAIN_POLICY_CONDITION_PRIVATE_IP[@]} ]];then
